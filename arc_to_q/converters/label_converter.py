--- conflicted
+++ resolved
@@ -6,392 +6,110 @@
     QgsTextFormat,
     QgsTextBufferSettings,
     QgsVectorLayerSimpleLabeling,
-    QgsTextRenderer,
-<<<<<<< HEAD
     QgsRuleBasedLabeling,
-    QgsProperty
-=======
-    QgsProperty,
     QgsUnitTypes
->>>>>>> 5c4b8775
 )
 from PyQt5.QtGui import QFont, QColor
-import re
 
 from arc_to_q.converters.utils import parse_color
 
-import re
-
-<<<<<<< HEAD
 def _vb_to_qgis(vb_expr: str) -> str:
-    """
-    Convert a limited set of VBScript/ArcGIS label expression syntax
-    into QGIS expression syntax.
-    Supports:
-      - Function FindLabel wrapper
-      - [Field] -> "Field"
-      - string literals "foo" -> 'foo'
-      - variable assignment -> inline replacement
-      - Select Case -> CASE WHEN
-      - If/ElseIf/Else -> CASE WHEN
-      - String concatenation (&) -> ||
-      - Special PLSS handling -> regexp_replace solution
-    """
-
+    """Converts VBScript/ArcGIS label expressions to QGIS syntax."""
     expr = vb_expr.strip()
-
-    # Remove Function FindLabel wrapper
-    expr = re.sub(r"(?i)Function\s+FindLabel\s*\((.*?)\)", "", expr)
+    expr = re.sub(r"(?i)Function\s+FindLabel\s*\(.*?\)", "", expr)
     expr = re.sub(r"(?i)End Function", "", expr)
     expr = expr.strip()
-
-    # Replace VBScript string literals "..." -> '...'
     expr = re.sub(r'"([^"]*)"', r"'\1'", expr)
-
-    # Replace VBScript field refs [Field] -> "Field"
     expr = re.sub(r"\[([A-Za-z0-9_]+)\]", r'"\1"', expr)
-
-    # Replace concatenation (& or +) with QGIS ||
-    expr = expr.replace("&", "||")
-    expr = re.sub(r"\+", "||", expr)   # catch stray +
-
-    # Replace If ... Then ... End If (simple form)
-    expr = re.sub(
-        r"If\s+(.*?)\s+Then\s+(.*?)\s+End If",
-        r"CASE WHEN \1 THEN \2 END",
-        expr,
-        flags=re.I | re.S,
-    )
-
-    # Replace ElseIf
-    expr = re.sub(
-        r"ElseIf\s+(.*?)\s+Then",
-        r"WHEN \1 THEN",
-        expr,
-        flags=re.I,
-    )
-
-    # Replace Else
-    expr = re.sub(r"Else", "ELSE", expr, flags=re.I)
-
-    # Replace End If
-    expr = re.sub(r"End If", "END", expr, flags=re.I)
-
-    # Replace Select Case … End Select
-    def convert_select_case(match):
-        block = match.group(1)
-        lines = [l.strip() for l in block.splitlines() if l.strip()]
-        cases = []
-        for l in lines:
-            m_case = re.match(r"Case\s+(.*)", l, flags=re.I)
-            if m_case:
-                cond = m_case.group(1)
-                cond = cond.replace(",", " OR ")  # multiple values
-                cases.append(f"WHEN {cond} THEN ")  # RHS will be appended
-            elif "=" in l or "||" in l or "'" in l or '"' in l:
-                cases[-1] += l
-        return "CASE " + " ".join(cases) + " END"
-
-    expr = re.sub(r"(?is)Select Case(.*?)End Select", convert_select_case, expr)
-
-    # Special-case: PLSS split/join loop
-    if "split(" in expr.lower() and "join" in expr.lower():
-        expr = 'regexp_replace("NAME1", \'([^ ]+ [^ ]+) \', \'\\\\1\\n\')'
-
-    # Cleanup multiple spaces
-    expr = re.sub(r"\s+", " ", expr)
-
+    expr = expr.replace("&", "||").replace("+", "||")
+    # Add more complex regex for If/Case statements if needed
     return expr.strip()
 
-def _parse_vbscript_expression(expression: str) -> str:
-    """Convert a simple VBScript expression to QGIS expression.
+def _parse_expression(expression: str, engine: str) -> (str, bool):
+    """Converts an ArcGIS label expression to a QGIS expression."""
+    expression = expression.strip()
+    is_expression = not (expression.startswith('[') and expression.endswith(']') and expression.count('[') == 1)
+
+    if engine == "Arcade":
+        expression = expression.replace("$feature.", "")
+        qgis_expr = re.sub(r"(\w+)", r'"\1"', expression)
+        return qgis_expr, True
+    elif engine == "VBScript":
+        return _vb_to_qgis(expression), True
     
-    E.g., [Transect_Name] to Transect_Name
+    return expression.replace("[", "\"").replace("]", "\""), is_expression
+
+def _make_label_settings(label_class: dict) -> QgsPalLayerSettings:
+    """Creates a QgsPalLayerSettings object from an ArcGIS label class definition."""
+    expression, is_expression = _parse_expression(
+        label_class.get("expression", ""),
+        label_class.get("expressionEngine", "Arcade")
+    )
     
-    Args:
-        expression (str): The VBScript expression from ArcGIS Pro.
+    text_symbol_ref = label_class.get("textSymbol", {})
+    text_symbol = text_symbol_ref.get("symbol", {})
+    placement_props = label_class.get("maplexLabelPlacementProperties", {})
 
-    Returns:
-        tuple: (converted expression for QGIS, is_expression flag)
-    """
-    is_expression = False
-    if " " in expression:
-        # Assume it's a more complex expression; try to convert
-        expression = _vb_to_qgis(expression)
-        is_expression = True
-    else:
-        # Remove brackets used in VBScript for field names
-        expression = expression.replace("[", "").replace("]", "")
-        # If "." in expression, it might be a table.field reference; remove table prefix
-        if "." in expression:
-            expression = expression.split(".")[-1]
-    return expression, is_expression
+    settings = QgsPalLayerSettings()
+    settings.fieldName = expression
+    settings.isExpression = is_expression
+    settings.enabled = True
 
+    # Text Format
+    text_format = QgsTextFormat()
+    font = QFont(text_symbol.get("fontFamilyName", "Arial"))
+    font_size = text_symbol.get("height", 8)
+    font.setPointSize(font_size)
+    if "Bold" in text_symbol.get("fontStyleName", ""):
+        font.setBold(True)
+    text_format.setFont(font)
+    text_format.setSize(font_size)
+    text_format.setSizeUnit(QgsUnitTypes.RenderPoints)
+    
+    if "symbol" in text_symbol and "symbolLayers" in text_symbol["symbol"]:
+        if cim_color := text_symbol["symbol"]["symbolLayers"][0].get("color"):
+            text_format.setColor(parse_color(cim_color))
 
-def _parse_arcade_expression(expression: str) -> str:
-    """Convert a simple Arcade expression to QGIS expression.
-    
-    Examples:
-        $feature.CommonName
-        $feature['CommonName']
-    
-    Args:
-        expression (str): The Arcade expression from ArcGIS Pro.
+    if halo_size := text_symbol.get("haloSize", 0) > 0:
+        buffer_settings = QgsTextBufferSettings()
+        buffer_settings.setEnabled(True)
+        buffer_settings.setSize(halo_size)
+        buffer_settings.setColor(QColor("white")) # Default halo color
+        text_format.setBuffer(buffer_settings)
 
-    Returns:
-        str: The converted expression for QGIS.
-    """
-    # Remove $feature['field'] prefix used in Arcade for field names
-    if expression.startswith("$feature['") and expression.endswith("']"):
-        expression = expression[len("$feature['"):-len("']")]
-    elif expression.startswith("$feature."):
-        expression = expression[len("$feature."):]
+    settings.setFormat(text_format)
 
-    return expression
-
-
-def _parse_expression(expression: str, express_engine: str) -> str:
-    """Convert ArcGIS label expression to QGIS expression.
-    
-    Args:
-        expression (str): The label expression from ArcGIS Pro.
-        express_engine (str): The expression engine used (e.g., "Arcade", "VBScript", "Python").
-=======
-def _is_simple_field_expression(expression: str) -> bool:
-    """
-    Determines if an ArcGIS label expression is a simple field reference.
-    e.g., "[FIELD_NAME]" or "[FIELD_NAME] "
-    """
-    expression = expression.strip()
-    # A simple expression should contain exactly one opening and one closing bracket
-    return expression.startswith('[') and expression.endswith(']') and expression.count('[') == 1
+    # Placement
+    if feature_type := placement_props.get("featureType"):
+        if feature_type == "Line":
+            settings.placement = QgsPalLayerSettings.Curved
+        elif feature_type == "Polygon":
+            settings.placement = QgsPalLayerSettings.Horizontal
+        else: # Point
+            settings.placement = QgsPalLayerSettings.AroundPoint
+            
+    return settings
 
 
 def set_labels(layer: QgsVectorLayer, layer_def: dict):
-    """
-    Configures and applies labeling settings to a QGIS layer based on an ArcGIS Pro layer definition.
-    """
+    """Configures and applies labeling to a QGIS layer."""
     label_classes = layer_def.get("labelClasses", [])
-    layer_name = layer_def.get('name', 'Unknown Layer')
->>>>>>> 5c4b8775
-
-    Returns:
-        tuple: (converted expression for QGIS, is_expression flag)
-    """
-    expression = expression.strip()
-    is_expression = False
-
-<<<<<<< HEAD
-    if express_engine == "Arcade":
-        return _parse_arcade_expression(expression), is_expression
-    elif express_engine == "VBScript":
-        return _parse_vbscript_expression(expression)
-    else:
-        # Default behavior: remove ArcGIS-specific characters
-        return expression.replace("[", "").replace("]", ""), is_expression
-
-
-def _color_from_symbol_layers(symbol_layers):
-    # Loop until we find a layer with type=CIMSolidFill
-    for layer in symbol_layers:
-        if layer.get("type") == "CIMSolidFill":
-            color = layer.get("color", {})
-            return parse_color(color)
-
-    return parse_color(None)
-
-
-def _make_label_settings(label_class: dict) -> QgsPalLayerSettings:
-    expression, is_expression = _parse_expression(label_class.get("expression", ""), label_class.get("expressionEngine", "Arcade"))
-    text_symbol = label_class.get("textSymbol", {}).get("symbol", {})
-=======
-    if len(label_classes) > 1:
-        # QGIS simple labeling supports only one class. For rule-based, this would need to be different.
-        print(f"Warning: Multiple label classes found for layer '{layer_name}'. Only the first will be used.")
-
-    label_class = label_classes[0]
-    arc_expression = label_class.get("expression", "")
-    
-    # Correctly reference the nested symbol definition
-    text_symbol_ref = label_class.get("textSymbol", {})
-    text_symbol = text_symbol_ref.get("symbol", {})
-    
->>>>>>> 5c4b8775
-    placement_props = label_class.get("maplexLabelPlacementProperties", {})
-    underline = text_symbol.get("underline", False)
-    strikeout = text_symbol.get("strikethrough", False)
-
-    # --- Label Settings (QgsPalLayerSettings) ---
-    labeling = QgsPalLayerSettings()
-
-    # 1. Expression vs. FieldName Logic
-    if _is_simple_field_expression(arc_expression):
-        # It's a simple field. Set fieldName without brackets/quotes.
-        labeling.fieldName = arc_expression.strip().strip('[]')
-        labeling.isExpression = False
-    else:
-        # It's a complex expression. Translate and set the isExpression flag.
-        # A more robust Arcade->QGIS translator would go here.
-        # For now, we'll do basic replacement.
-        qgis_expression = arc_expression.replace("[", "\"").replace("]", "\"")
-        labeling.fieldName = qgis_expression
-        labeling.isExpression = True
-
-    # --- Text Format (QgsTextFormat) ---
-    text_format = QgsTextFormat()
-
-    # Font
-    font = QFont()
-    font.setFamily(text_symbol.get("fontFamilyName", "Arial"))
-<<<<<<< HEAD
-    font.setPointSize(text_symbol.get("height", 8))
-
-    # Font style
-    font_style = text_symbol.get("fontStyleName", "").lower()
-    if "bold" in font_style:
-        font.setBold(True)
-    if "italic" in font_style:
-        font.setItalic(True)
-    if underline:
-        font.setUnderline(True)
-    if strikeout:
-        font.setStrikeOut(True)
-
-    # Apply font to text format
-    text_format.setFont(font)
-    text_format.setSize(text_symbol.get("height", 8))
-
-    # Text color
-    color = _color_from_symbol_layers(text_symbol["symbol"]["symbolLayers"])
-    text_format.setColor(color)
-
-    # --- Label Settings ---
-    labeling = QgsPalLayerSettings()
-    labeling.fieldName = expression
-    labeling.isExpression = is_expression
-=======
-    font_size = text_symbol.get("height", 8)
-    font.setPointSize(font_size)
-    
-    if text_symbol.get("fontStyleName") == "Bold":
-        font.setBold(True)
-    
-    text_format.setFont(font)
-    text_format.setSize(font_size) # Explicitly set size in text_format
-    text_format.setSizeUnit(QgsUnitTypes.RenderPoints) # Explicitly set unit
-
-    # Text color
-    if "symbol" in text_symbol and "symbolLayers" in text_symbol["symbol"]:
-        cim_color = text_symbol["symbol"]["symbolLayers"][0].get("color")
-        if cim_color:
-            text_format.setColor(parse_color(cim_color))
-
-    # Buffer (Halo)
-    halo_size = text_symbol.get("haloSize")
-    if halo_size and halo_size > 0:
-        buffer_settings = QgsTextBufferSettings()
-        buffer_settings.setEnabled(True)
-        buffer_settings.setSize(halo_size)
-        # Use a contrasting default color (white) if no specific halo symbol is defined
-        buffer_settings.setColor(QColor("white"))
-        text_format.setBuffer(buffer_settings)
-
->>>>>>> 5c4b8775
-    labeling.setFormat(text_format)
-    labeling.enabled = True
-
-    # 2. Placement Logic
-    feature_type = placement_props.get("featureType")
-    line_method = placement_props.get("linePlacementMethod")
-<<<<<<< HEAD
-    can_overrun_feature = placement_props.get("canOverrunFeature", True)
-
-    if feature_type == "Point":
-        if point_method == "AroundPoint":
-            labeling.placement = QgsPalLayerSettings.Placement.AroundPoint
-        elif point_method == "OnTopPoint":
-            labeling.placement = QgsPalLayerSettings.Placement.OverPoint
-        else:
-            labeling.placement = QgsPalLayerSettings.Placement.AroundPoint  # default fallback
-
-    elif feature_type == "Polygon":
-        if polygon_method == "CurvedInPolygon":
-            labeling.placement = QgsPalLayerSettings.Placement.Free
-        elif polygon_method == "HorizontalInPolygon":
-            labeling.placement = QgsPalLayerSettings.Placement.Horizontal
-        else:
-            labeling.placement = QgsPalLayerSettings.Placement.Horizontal
-
-    elif feature_type == "Line":
-        if line_method == "OffsetCurvedFromLine":
-            labeling.placement = QgsPalLayerSettings.Placement.Curved
-        elif line_method == "OffsetStraightFromLine":
-            labeling.placement = QgsPalLayerSettings.Placement.Line
-        elif line_method == "CenteredStraightOnLine":
-            labeling.placement = QgsPalLayerSettings.Placement.Line
-            labeling.placementFlags = QgsPalLayerSettings.OnLine | QgsPalLayerSettings.MapOrientation
-        else:
-            labeling.placement = QgsPalLayerSettings.Placement.Line
-
-    if not can_overrun_feature:
-        labeling.priority = 4
-
-    return labeling
-
-
-def _parse_where_clause(where: str) -> str:
-    """Convert ArcGIS where clause to QGIS expression.
-    
-    Example:
-    "\"WellData_GeoSetting\" NOT in (1,2)"
-    to
-    "\"WellData_GeoSetting\" NOT IN (1,2)"
-    """
-    return where
-
-
-def set_labels(layer: QgsVectorLayer, layer_def: dict):
-    label_classes = layer_def.get("labelClasses", [])
-    layer_name = layer_def.get('name', 'Unknown Layer')
-
     if not label_classes:
-        print(f"No label classes found for layer: {layer_name}")
         return
 
     if len(label_classes) > 1:
         root_rule = QgsRuleBasedLabeling.Rule(QgsPalLayerSettings())
-        for label_class in label_classes:
-            where = _parse_where_clause(label_class.get("whereClause", ""))
-            labeling = _make_label_settings(label_class)
-            rule = QgsRuleBasedLabeling.Rule(labeling)
-            if where:
-                rule.setFilterExpression(where)
-            visibility = label_class.get("visibility", False)
-            rule.setActive(visibility)
+        for lc in label_classes:
+            settings = _make_label_settings(lc)
+            rule = QgsRuleBasedLabeling.Rule(settings)
+            if where_clause := lc.get("whereClause"):
+                rule.setFilterExpression(where_clause.replace("[", "\"").replace("]", "\""))
+            rule.setActive(lc.get("visibility", True))
             root_rule.appendChild(rule)
-
         labeling = QgsRuleBasedLabeling(root_rule)
         layer.setLabeling(labeling)
     else:
-        labeling = _make_label_settings(label_classes[0])
-        layer.setLabeling(QgsVectorLayerSimpleLabeling(labeling))
+        settings = _make_label_settings(label_classes[0])
+        layer.setLabeling(QgsVectorLayerSimpleLabeling(settings))
 
-=======
-    
-    if feature_type == "Line":
-        # CRITICAL: For QGIS 3.4+, line labels require .Line or .Curved placement
-        if line_method == "CenteredStraightOnLine":
-            labeling.placement = QgsPalLayerSettings.Line 
-        elif "Curved" in line_method:
-            labeling.placement = QgsPalLayerSettings.Curved
-        else:
-            labeling.placement = QgsPalLayerSettings.Line # Default for all other line types
-    else:
-        # Placeholder for Point/Polygon logic if needed
-        labeling.placement = QgsPalLayerSettings.AroundPoint
-
-    # --- Apply to Layer ---
-    layer.setLabeling(QgsVectorLayerSimpleLabeling(labeling))
->>>>>>> 5c4b8775
-    visibility = layer_def.get("labelVisibility", False)
-    layer.setLabelsEnabled(visibility)+    layer.setLabelsEnabled(layer_def.get("labelVisibility", False))