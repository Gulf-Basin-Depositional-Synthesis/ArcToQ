"""Converts ArcGIS Pro layer files (.lyrx) to QGIS layer files (.qlr)."""

import json
import os
from pathlib import Path
import re
import io
import tempfile

from qgis.core import (
    QgsApplication,
    QgsVectorLayer,
    QgsRasterLayer,
    QgsMapLayer,
    QgsVirtualLayerDefinition,
    QgsLayerDefinition,
    QgsReadWriteContext,
    QgsLayerTreeGroup,
    QgsProject,
    Qgis
)


from arc_to_q.converters.vector.vector_renderer import VectorRenderer
from arc_to_q.converters.label_converter import set_labels
from arc_to_q.converters.raster.raster_renderer import (
    apply_raster_symbology,
    switch_to_relative_path,
)



def _open_lyrx(lyrx):
    with open(lyrx, 'r', encoding='utf-8') as f:
        data = json.load(f)

    layers = data.get("layers", [])
    if len(layers) != 1:
        raise Exception(f"Unexpected number of layers found: {len(layers)}")

    return data


def _parse_definition_query(layer_def: dict):
    """
    Parses the definition query (or "subset string") into a valid one for a QGIS layer.

    Example ArcGIS Pro queries from the LYRX JSON:
        "Unit_Id" = 22
        "WellData_UnitThk" <> -9999 AND "WellData_Unit_Id" = 22
        [FeatureName] = 'LK_Boundary'

    Example QGIS equivalents (including pipe delimiter for source URI):
        |subset=Unit_Id = 22
        |subset="WellData_UnitThk" != -9999 AND "WellData_Unit_Id" = 22
        |subset=FeatureName = 'LK_Boundary'

    Args:
        layer_def (dict): The parsed JSON dictionary of an ArcGIS layer definition.

    Returns:
        str: The QGIS-compatible definition query string, or an empty string if none,
             including the leading "|subset=" part.
    """
    feature_table = layer_def.get("featureTable", {})
    definition_query = feature_table.get("definitionExpression", "").strip()

    if definition_query:
        # Replace ArcGIS-style operators with QGIS-compatible ones
        # ArcGIS uses '<>' for 'not equal', QGIS uses '!='
        qgis_query = definition_query.replace("<>", "!=")

        # Remove any square brackets around field names
        qgis_query = qgis_query.replace("[", "").replace("]", "")
        # Return the query string with the pipe delimiter for QGIS
        return f"|subset={qgis_query}"
    return ""

def _parse_xml_dataconnection(xml_string: str) -> dict | None:
    """
    Parses complex XML data connection strings to extract raster path and dataset.

    Some .lyrx files, especially those involving raster functions or complex sources,
    store the data connection as a nested XML string instead of a simple dictionary.
    This function attempts to extract the key workspace and dataset information
    using several regular expression patterns.

    Args:
        xml_string (str): The XML content from the 'dataConnection' or 'dataset' field.

    Returns:
        dict | None: A dictionary with 'workspaceConnectionString', 'dataset', 'workspaceFactory',
                      and 'datasetType' keys, or None if parsing fails.
    """
    # Method 1: Look for a standard CIMDataConnection format within the XML.
    ws_match = re.search(r"<WorkspaceConnectionString>DATABASE=([^<]+)</WorkspaceConnectionString>", xml_string)
    dataset_match = re.search(r"<Dataset>([^<]+)</Dataset>", xml_string)
    if ws_match and dataset_match:
        path = ws_match.group(1).strip().rstrip(';')
        dataset = dataset_match.group(1).strip()
        return {
            "workspaceConnectionString": f"DATABASE={path}",
            "dataset": dataset,
            "workspaceFactory": "Raster",
            "datasetType": "esriDTRasterDataset"
        }

    # Method 2: Handle complex nested XML (e.g., XmlRasterDataset with GeometricFunction).
    # This format often buries the true path and filename in different tags.
    if "XmlRasterDataset" in xml_string:
        path_match = re.search(r"<PathName>([^<]+)</PathName>", xml_string)
        # The actual filename is often in a <Name> tag inside a RasterDatasetName section.
        raster_section_match = re.search(
            r"RasterDatasetName[^>]*>.*?<Name>([^<]+\.(?:png|tif|tiff|jpg|jpeg|img|sid|ecw))</Name>",
            xml_string,
            re.IGNORECASE | re.DOTALL
        )
        if path_match and raster_section_match:
            path = path_match.group(1).strip()
            dataset = raster_section_match.group(1).strip()
            return {
                "workspaceConnectionString": f"DATABASE={path}",
                "dataset": dataset,
                "workspaceFactory": "Raster",
                "datasetType": "esriDTRasterDataset"
            }

    # Method 3: Fallback to find any path and a plausible-looking dataset name.
    path_match = re.search(r"<PathName>([^<]+)</PathName>", xml_string)
    name_matches = re.findall(r"<Name>([^<]+)</Name>", xml_string)
    dataset = None
    for name in name_matches:
        # Skip names that are likely function types.
        if not any(word in name.lower() for word in ['function', 'geometric', 'transform']):
            # Check if it looks like a filename (has a common image extension).
            if '.' in name and any(name.lower().endswith(ext) for ext in ['.png', '.tif', '.tiff', '.jpg', '.jpeg', '.img', '.sid', '.ecw']):
                dataset = name.strip()
                break # Found a suitable dataset name

    if path_match and dataset:
        path = path_match.group(1).strip()
        return {
            "workspaceConnectionString": f"DATABASE={path}",
            "dataset": dataset,
            "workspaceFactory": "Raster",
            "datasetType": "esriDTRasterDataset"
        }

    return None

def _make_uris(in_folder, conn_str, factory, dataset, dataset_type, def_query, out_file):
    """Helper to build absolute and relative URIs for a dataset.
    
    Args:
        in_folder (str): Path to the folder containing the .lyrx file.
        conn_str (str): The workspace connection string from the .lyrx file.
        factory (str): The workspace factory type (e.g. "FileGDB", "Shapefile").
        dataset (str): The dataset name (e.g. feature class or table name).
        dataset_type (str): The dataset type (e.g. "esriDTRasterDataset", "esriDTFeatureClass").
        def_query (str): The definition query string to append to the URI (or empty string).
            The query should already be in QGIS-compatible format, including the leading "|subset=".
        out_file (str): Path to the converted QGIS .qlr file.

    Returns:
        tuple: (abs_uri, rel_uri)
          - abs_uri: Absolute QGIS URI for the dataset
          - rel_uri: Relative QGIS URI for the dataset
    """
    if "=" in conn_str:
        _, raw_path = conn_str.split("=", 1)
    else:
        raw_path = conn_str

    lyrx_dir = Path(in_folder)
    abs_path = (lyrx_dir / raw_path).resolve()

    # Absolute URI
    if factory == "FileGDB":
        if dataset_type == "esriDTFeatureClass" or dataset_type == "esriDTTable":
            # Tables use the same connection string format as Feature Classes
            abs_uri = f"{abs_path.as_posix()}|layername={dataset}"
        elif dataset_type == "esriDTRasterDataset":
            abs_uri = os.path.join(abs_path.as_posix(), dataset)
        else:
            raise NotImplementedError(f"Unsupported FileGDB dataset type: {dataset_type}")
    else:
        abs_uri = os.path.join(abs_path.as_posix(), dataset)

    # Relative URI
    out_dir = Path(out_file).parent.resolve()
    rel_path = Path(os.path.relpath(abs_path, start=out_dir))
    if factory == "FileGDB":
        if dataset_type == "esriDTFeatureClass" or dataset_type == "esriDTTable":
            # Tables use the same connection string format as Feature Classes
            rel_uri = f"{rel_path.as_posix()}|layername={dataset}"
        elif dataset_type == "esriDTRasterDataset":
            rel_uri = os.path.join(rel_path.as_posix(), dataset)
        else:
            raise NotImplementedError(f"Unsupported FileGDB dataset type: {dataset_type}")
    else:
        rel_uri = os.path.join(rel_path.as_posix(), dataset)

    if dataset_type == "esriDTFeatureClass":
        if factory == "Shapefile":
            if not rel_uri.lower().endswith(".shp"):
                rel_uri += ".shp"
            if not abs_uri.lower().endswith(".shp"):
                abs_uri += ".shp"

        if def_query:
            abs_uri += def_query
            rel_uri += def_query

    return abs_uri, rel_uri

def _parse_source(in_folder, data_connection, def_query, out_file):
    """Build both absolute and relative QGIS-friendly URIs for a dataset.
    
    Handles both direct feature class connections and joined tables.
    
    Args:
        in_folder (str): Path to the folder containing the .lyrx file.
        data_connection (dict): The data connection info from the .lyrx file.
        def_query (str): The definition query string to append to the URI (or empty string).
            The query should already be in QGIS-compatible format, including the leading "|subset=".
        out_file (str): Path to the converted QGIS .qlr file.

    Returns:
        tuple: (abs_uri, rel_uri, join_info)
          - abs_uri: Absolute QGIS URI for the base dataset
          - rel_uri: Relative QGIS URI for the base dataset
          - join_info: dict describing join (or None if not a join)
    """
    factory = data_connection.get("workspaceFactory")
    conn_str = data_connection.get("workspaceConnectionString", "")
    dataset = data_connection.get("dataset")
    dataset_type = data_connection.get("datasetType")

    # --- Handle direct connections (FileGDB, Shapefile, Raster) ---
    if factory and conn_str and dataset:
        return _make_uris(in_folder, conn_str, factory, dataset, dataset_type, def_query, out_file), None

    # --- Handle table join (CIMRelQueryTableDataConnection) ---
    if data_connection.get("type") == "CIMRelQueryTableDataConnection":
        if def_query:
            raise NotImplementedError("Definition queries on joined layers are not yet supported.")

        source = data_connection.get("sourceTable", {})
        dest = data_connection.get("destinationTable", {})

        # Build URIs for source (feature class) and destination (table)
        (abs_uri, rel_uri), _ = _parse_source(in_folder, source, "", out_file)
        (abs_table_uri, rel_table_uri), _ = _parse_source(in_folder, dest, "", out_file)

        join_info = {
            "primaryKey": data_connection.get("primaryKey"),
            "foreignKey": data_connection.get("foreignKey"),
            "joinType": data_connection.get("joinType", "esriLeftOuterJoin"),
            "destinationAbs": abs_table_uri,
            "destinationRel": rel_table_uri,
            "destinationName": dest.get("dataset")
        }

        return (abs_uri, rel_uri), join_info

    raise NotImplementedError(f"Unsupported dataConnection type: {data_connection.get('type')}")


def _set_layer_transparency(layer: QgsMapLayer, layer_def: dict):
    """Set the transparency for a QGIS layer based on the ArcGIS layer definition."""
    transparency = layer_def.get("transparency", 0)
    if transparency:
        layer.setOpacity(1 - (transparency / 100.0))


def _set_scale_visibility(layer: QgsMapLayer, layer_def: dict):
    """Set the scale visibility for a QGIS layer based on the ArcGIS layer definition."""
    scale_opts = layer_def.get("layerScaleVisibilityOptions", {})
    if scale_opts:
        if scale_opts.get("type") != "CIMLayerScaleVisibilityOptions":
            raise Exception(f"Unexpected layer scale visibility options type: {scale_opts.get('type')}")
        if "showLayerAtAllScales" in scale_opts and scale_opts["showLayerAtAllScales"] is True:
            # Show layer at all scales, so no action needed
            return

    # Not showing at all scales, so set min/max if defined
    min_scale = layer_def.get("minScale", 0)
    max_scale = layer_def.get("maxScale", 0)
    if min_scale == 0 and max_scale == 0:
        # No scale limits defined, so no action needed
        return

    layer.setScaleBasedVisibility(True)
    layer.setMinimumScale(min_scale)
    layer.setMaximumScale(max_scale)


def _set_metadata(layer: QgsVectorLayer, layer_def: dict):
    """
    Sets the metadata for a QGIS layer based on the ArcGIS layer definition.

    Args:
        layer (QgsVectorLayer): The in-memory QGIS layer object to modify.
        layer_def (dict): The parsed JSON dictionary of an ArcGIS layer definition.
    """
    md = layer.metadata()
    title = layer_def.get("name", "")
    if title:
        md.setTitle(title)

    if layer_def.get("useSourceMetadata", False) == False:
        attribution = layer_def.get("attribution", "")
        description = layer_def.get("description", "")
        if attribution:
            md.setRights([attribution])
        if description:
            md.setAbstract(description)
    else:
        attribution = ""
        description = ""

    if attribution or description or title:
        layer.setMetadata(md)


def _set_display_field(layer: QgsVectorLayer, layer_def: dict):
    """
    Sets the display field (or "Display Name") for a QGIS layer.

    In ArcGIS Pro, the "display field" controls what text is shown when using
    the Identify tool. In QGIS, this is called the "Display Name".

    Args:
        layer (QgsVectorLayer): The in-memory QGIS layer object to modify.
        layer_def (dict): The parsed JSON dictionary of an ArcGIS layer definition.
    """
    # In the LYRX JSON, the display field is usually under featureTable
    feature_table = layer_def.get("featureTable", {})
    display_field = feature_table.get("displayField")

    if display_field and layer:
        layer.setDisplayExpression(f'"{display_field}"')


def _set_field_aliases_and_visibility(layer: QgsVectorLayer, layer_def: dict):
    """
    Sets field aliases and visibility for a QGIS layer based on the ArcGIS layer definition.

    Args:
        layer (QgsVectorLayer): The in-memory QGIS layer object to modify.
        layer_def (dict): The parsed JSON dictionary of an ArcGIS layer definition.
    """
    feature_table = layer_def.get("featureTable", {})
    fields_info = feature_table.get("fieldDescriptions", [])

    if not fields_info or not layer:
        return

    # Build a mapping of field name to alias and visibility
    alias_map = {}
    visible_fields = set()
    for field in fields_info:
        name = field.get("fieldName")
        alias = field.get("alias", name)
        visible = field.get("visible", True)
        if name:
            alias_map[name] = alias
            if visible:
                visible_fields.add(name)

    # Apply aliases
    for idx, qgs_field in enumerate(layer.fields()):
        field_name = qgs_field.name()
        if field_name in alias_map:
            layer.setFieldAlias(idx, alias_map[field_name])

    # Configure attribute table visibility
    table_config = layer.attributeTableConfig()
    new_columns = []

    for col in table_config.columns():
        field_name = col.name
        if field_name:  # skip empty/system columns
            col.hidden = field_name not in visible_fields
        new_columns.append(col)

    table_config.setColumns(new_columns)
    layer.setAttributeTableConfig(table_config)


def _convert_feature_layer(in_folder, layer_def, out_file, project):
    layer_name = layer_def['name']
    f_table = layer_def["featureTable"]
    if f_table["type"] != "CIMFeatureTable":
        raise Exception(f"Unexpected feature table type: {f_table['type']}")

    # Parse source: returns (abs_uri, rel_uri), join_info
    def_query = _parse_definition_query(layer_def)
    (abs_uri, rel_uri), join_info = _parse_source(in_folder, f_table["dataConnection"], def_query, out_file)

    # Apply join if present
    if join_info:
        # Data source URIs
        source_uri = abs_uri
        join_uri = join_info["destinationAbs"]

        # Build SQL for the virtual layer
        sql = f"""
            SELECT f.*, j.*
            FROM "{layer_def['name']}" AS f
            LEFT JOIN "{join_info['destinationName']}" AS j
            ON f."{join_info['primaryKey']}" = j."{join_info['foreignKey']}"
        """

        # Create virtual layer definition
        vl_def = QgsVirtualLayerDefinition()
        vl_def.addSource(layer_def['name'], source_uri, "ogr", "")
        vl_def.addSource(join_info['destinationName'], join_uri, "ogr", "")
        vl_def.setQuery(sql)

        # Create virtual layer
        layer = QgsVectorLayer(vl_def.toString(), layer_name, "virtual")
        if not layer.isValid():
            raise RuntimeError(f"Virtual layer failed to create: {layer_name}")

    else:
        # No join, just load the feature layer normally
        layer = QgsVectorLayer(abs_uri, layer_name, "ogr")
        if not layer.isValid():
            raise RuntimeError(f"Layer failed to load: {layer_name} {abs_uri}")
        
        # Attempt to switch to relative URI for portable QLR files
        # This is especially important for network drives where path resolution can be problematic
        test_layer = QgsVectorLayer(rel_uri, f"test_{layer_name}", "ogr")
        if test_layer.isValid():
            # Relative path works, switch the main layer to use it
            layer.setDataSource(rel_uri, layer.name(), layer.providerType())
            if not layer.isValid():
                # If switching to relative path breaks the layer, recreate with absolute path
                layer = QgsVectorLayer(abs_uri, layer_name, "ogr")
        # If relative path doesn't work, keep using absolute path (no action needed)

    # Set other layer properties
    _set_display_field(layer, layer_def)
    renderer_factory = VectorRenderer()
    qgis_renderer = renderer_factory.create_renderer(layer_def.get("renderer", {}), layer, full_layer_def=layer_def)
    layer.setRenderer(qgis_renderer)
    _set_field_aliases_and_visibility(layer, layer_def)
    set_labels(layer, layer_def)

    if not layer.isValid():
        raise RuntimeError(f"Layer became invalid after setting properties: {layer_name}")

    project.addMapLayer(layer, False)

    root = project.layerTreeRoot()
    node = root.addLayer(layer)
    
    # Set visibility if specified
    if 'visibility' in layer_def:
        node.setItemVisibilityChecked(layer_def['visibility'])
    return layer


def _convert_raster_layer(in_folder, layer_def, out_file, project):
    """
    Creates a QgsRasterLayer from a CIMRasterLayer definition.
    """
    layer_name = layer_def.get("name", "Raster")
    data_connection = layer_def.get("dataConnection")

    if not data_connection:
        raise RuntimeError(f"Raster layer '{layer_name}' is missing the 'dataConnection' definition.")

    # Handle XML vs Dict data connections
    if isinstance(data_connection, str):
        parsed_connection = _parse_xml_dataconnection(data_connection)
        if not parsed_connection:
            raise RuntimeError(f"Failed to parse XML data connection for raster layer: {layer_name}")
        data_connection = parsed_connection
    elif isinstance(data_connection, dict):
        dataset_value = data_connection.get('dataset', '')
        if isinstance(dataset_value, str) and '<' in dataset_value:
            parsed_connection = _parse_xml_dataconnection(dataset_value)
            if parsed_connection:
                if 'workspaceConnectionString' in data_connection and parsed_connection.get('workspaceConnectionString') in (None, 'DATABASE='):
                    parsed_connection['workspaceConnectionString'] = data_connection['workspaceConnectionString']
                data_connection = parsed_connection
            else:
                 raise RuntimeError(f"Failed to parse XML in 'dataset' field for raster layer: {layer_name}")

    if not isinstance(data_connection, dict):
        raise RuntimeError(f"Unexpected data_connection type: {type(data_connection)} for layer {layer_name}")

    data_connection = {k[0].lower() + k[1:]: v for k, v in data_connection.items()}

    (abs_uri, rel_uri), _ = _parse_source(in_folder, data_connection, "", out_file)

    # Suppress GDAL warnings during load
    gdal_log_file = os.environ.get('CPL_LOG')
    os.environ['CPL_LOG'] = os.devnull
    rlayer = None

    try:
        rlayer = QgsRasterLayer(abs_uri, layer_name, "gdal")
    finally:
        if gdal_log_file:
            os.environ['CPL_LOG'] = gdal_log_file
        else:
            os.environ.pop('CPL_LOG', None)

    if not rlayer or not rlayer.isValid():
        error_msg = f"Raster layer failed to load: {layer_name}"
        if os.path.exists(abs_uri):
            error_msg += f"\nFile exists at '{abs_uri}' but GDAL could not open it. Check format or permissions."
        else:
            error_msg += f"\nFile not found at '{abs_uri}'."
        raise RuntimeError(error_msg)

    # --- ORDER FIX: Switch Path -> Then Symbology ---
    # We must set the final data source (relative path) BEFORE applying symbology.
    # setDataSource() resets the rendering pipe, which would wipe out our Provider Resampling settings.
    try:
        test_layer = QgsRasterLayer(rel_uri, "test", "gdal")
        if test_layer.isValid():
            switch_to_relative_path(rlayer, rel_uri)
    except Exception as e:
        print(f"Warning: Could not set relative path for raster layer '{layer_name}'; using absolute path in QLR. Error: {e}")

    # Apply Symbology (Renderer + Resampling) to the finalized layer
    apply_raster_symbology(rlayer, layer_def)

    project.addMapLayer(rlayer, False)
    return rlayer

def _export_qlr_with_visibility(out_layer, layer_def: dict, out_file: str) -> None:
    """
    Exports a .qlr that contains a layer-tree entry with a "checked" (visible) state.

    Why this is needed:
      - QgsLayerDefinition.exportLayerDefinitionLayers(...) does NOT write any layer tree,
        so it cannot preserve 'checked' visibility. We must export selected tree nodes instead.
        (QGIS API: "This is a low-level routine that does not write layer tree.")  # noqa
      - By creating a temporary layer-tree node (QgsLayerTreeLayer) and calling
        QgsLayerDefinition.exportLayerDefinition(...), the resulting QLR includes
        <layer-tree-layer ... checked="Qt::Checked"> (visibility on).  # noqa

    Args:
        out_layer (QgsMapLayer): the in-memory layer you constructed.
        layer_def (dict): parsed LYRX layer definition (used to read ArcGIS 'visibility'/'expanded').
        out_file (str): path to save the .qlr.
    """
    root = QgsProject.instance().layerTreeRoot()
    node = root.findLayer(out_layer.id())
    if node:
        # Set visibility before exporting
        if 'visibility' in layer_def:
            node.setItemVisibilityChecked(layer_def['visibility'])

        # Export to an in-memory string instead of a file
        mem_file = io.StringIO()
        ok, error_message = QgsLayerDefinition.exportLayerDefinition(mem_file, [node])
        if not ok:
            raise RuntimeError(f"Failed to export layer definition to memory: {error_message}")
        
        # Get the XML string from memory
        qlr_content = mem_file.getvalue()
        
        # Post-process the XML string to inject symbol levels
        final_qlr_content = VectorRenderer().post_process_qlr_for_symbol_levels(qlr_content, layer_def)

        # Write the final, corrected content to the output file
        print(f"  Attempting to write to: {out_file}")
        print(f"  Content length: {len(final_qlr_content)} characters")
        
        try:
            with open(out_file, 'w', encoding='utf-8') as f:
                f.write(final_qlr_content)
            print(f"  Successfully wrote file")
            
            # Verify the file was created
            if os.path.exists(out_file):
                print(f"  File verified to exist at: {out_file}")
                print(f"  File size: {os.path.getsize(out_file)} bytes")
            else:
                print(f"  WARNING: File write succeeded but file doesn't exist!")
        except Exception as e:
            print(f"  ERROR writing file: {e}")
            raise
        
def _convert_group_layer(in_folder, group_layer_def, lyrx_json, out_file, project):
    """
    Recursively processes a group layer and its children.
    """
    group_name = group_layer_def.get('name', 'group')
    group_node = QgsLayerTreeGroup(group_name)

    # Set visibility and expanded state for the group itself
    group_node.setItemVisibilityChecked(bool(group_layer_def.get("visibility", True)))
    group_node.setExpanded(bool(group_layer_def.get("expanded", False)))

    # Process child layers using the correct key: "layers"
    for member_uri in group_layer_def.get("layers", []):
        member_def = next((ld for ld in lyrx_json.get("layerDefinitions", []) if ld.get("uRI") == member_uri), None)
        if not member_def:
            continue

        layer_type = member_def.get("type")
        if layer_type == "CIMGroupLayer":
            child_group = _convert_group_layer(in_folder, member_def, lyrx_json, out_file, project)
            group_node.addChildNode(child_group)
        elif layer_type == "CIMFeatureLayer":
            child_layer = _convert_feature_layer(in_folder, member_def, out_file, project)
            _set_metadata(child_layer, member_def)
            _set_scale_visibility(child_layer, member_def)
            _set_layer_transparency(child_layer, member_def)
            node = group_node.addLayer(child_layer)
            if node:
                node.setItemVisibilityChecked(bool(member_def.get("visibility", True)))
                node.setExpanded(bool(member_def.get("expanded", False)))

        elif layer_type == 'CIMRasterLayer':
            child_layer = _convert_raster_layer(in_folder, member_def, out_file, project)
            _set_metadata(child_layer, member_def)
            _set_scale_visibility(child_layer, member_def)
            _set_layer_transparency(child_layer, member_def)
            node = group_node.addLayer(child_layer)
            if node:
                node.setItemVisibilityChecked(bool(member_def.get("visibility", True)))
                node.setExpanded(bool(member_def.get("expanded", False)))

    return group_node

def convert_lyrx(in_lyrx, out_folder=None, qgs=None):
    """Convert an ArcGIS Pro .lyrx file to a QGIS .qlr file"""
    print(f"Converting {in_lyrx}...")
    if not out_folder:
        out_folder = os.path.dirname(in_lyrx)
    in_folder = os.path.abspath(os.path.dirname(in_lyrx))
    out_file = os.path.join(out_folder, os.path.basename(in_lyrx).replace(".lyrx", ".qlr"))
    
    manage_qgs = qgs is None
    if manage_qgs:
        qgs = QgsApplication([], False)
        qgs.initQgis()

    project = QgsProject.instance()

    try:
        lyrx = _open_lyrx(in_lyrx)
        if len(lyrx["layers"]) != 1:
            raise Exception(f"Unexpected number of layers found: {len(lyrx['layers'])}")

        layer_uri = lyrx["layers"][0]
        layer_def = next((ld for ld in lyrx.get("layerDefinitions", []) if ld.get("uRI") == layer_uri), {})
        
        layer_type = layer_def.get("type")
        nodes_to_export = []
        
        if layer_type == "CIMGroupLayer":
            root_node = _convert_group_layer(in_folder, layer_def, lyrx, out_file, project)
            nodes_to_export = [root_node]
        elif layer_type == "CIMFeatureLayer":
            out_layer = _convert_feature_layer(in_folder, layer_def, out_file, project)
            _set_metadata(out_layer, layer_def)
            _set_scale_visibility(out_layer, layer_def)
<<<<<<< HEAD
            
=======
            _set_layer_transparency(out_layer, layer_def)

            # Get the layer tree node (it should exist now)
>>>>>>> f2b58314
            root = QgsProject.instance().layerTreeRoot()
            node = root.findLayer(out_layer.id())
            if node:
                nodes_to_export = [node]
                                
        elif layer_type == 'CIMRasterLayer':
            out_layer = _convert_raster_layer(in_folder, layer_def, out_file, project)
            _set_metadata(out_layer, layer_def)
            _set_scale_visibility(out_layer, layer_def)
<<<<<<< HEAD
            
            # Explicitly add raster layer to layer tree so it can be found for export
            root = QgsProject.instance().layerTreeRoot()
            node = root.addLayer(out_layer)
            
            if node:
                if 'visibility' in layer_def:
                    node.setItemVisibilityChecked(layer_def['visibility'])
                nodes_to_export = [node]
=======
            _set_layer_transparency(out_layer, layer_def)
            _export_qlr_with_visibility(out_layer, layer_def, out_file)
>>>>>>> f2b58314

        elif layer_type == 'CIMAnnotationLayer':
            print("Annotation layers are unsupported")
            return
        else:
            raise Exception(f"Unhandled layer type: {layer_type}")

        # Export the QLR
        if nodes_to_export:
            # Use tempfile to create a valid file path for export (fixes StringIO error)
            with tempfile.NamedTemporaryFile(mode='w', suffix='.qlr', delete=False, encoding='utf-8') as temp_file:
                temp_path = temp_file.name
            
            try:
                ok, error_message = QgsLayerDefinition.exportLayerDefinition(temp_path, nodes_to_export)
                
                if not ok:
                    raise RuntimeError(f"Failed to export layer definition: {error_message}")
                
                # Read the temporary file content
                with open(temp_path, 'r', encoding='utf-8') as f:
                    qlr_content = f.read()
                
                # Post-process content (e.g. for symbol levels)
                final_qlr_content = VectorRenderer().post_process_qlr_for_symbol_levels(qlr_content, layer_def)
                
                # Write to final output location
                with open(out_file, 'w', encoding='utf-8') as f:
                    f.write(final_qlr_content)
                
            finally:
                if os.path.exists(temp_path):
                    os.remove(temp_path)

        print(f"Successfully converted {in_lyrx} to {out_file}")
    except Exception as e:
        print(f"Error converting LYRX: {e}")
        raise
    finally:
        project.clear()
        if manage_qgs:
            qgs.exitQgis()


if __name__ == "__main__":
    output_folder = r""
    in_lyrx = r""

    try:
        qgs = QgsApplication([], False)
        qgs.initQgis()

        convert_lyrx(in_lyrx, output_folder, qgs)
    except Exception as e:
        print(f"Error converting LYRX: {e}")
    finally:
        qgs.exitQgis()<|MERGE_RESOLUTION|>--- conflicted
+++ resolved
@@ -664,13 +664,8 @@
             out_layer = _convert_feature_layer(in_folder, layer_def, out_file, project)
             _set_metadata(out_layer, layer_def)
             _set_scale_visibility(out_layer, layer_def)
-<<<<<<< HEAD
-            
-=======
             _set_layer_transparency(out_layer, layer_def)
 
-            # Get the layer tree node (it should exist now)
->>>>>>> f2b58314
             root = QgsProject.instance().layerTreeRoot()
             node = root.findLayer(out_layer.id())
             if node:
@@ -680,7 +675,7 @@
             out_layer = _convert_raster_layer(in_folder, layer_def, out_file, project)
             _set_metadata(out_layer, layer_def)
             _set_scale_visibility(out_layer, layer_def)
-<<<<<<< HEAD
+            _set_layer_transparency(out_layer, layer_def)
             
             # Explicitly add raster layer to layer tree so it can be found for export
             root = QgsProject.instance().layerTreeRoot()
@@ -690,10 +685,6 @@
                 if 'visibility' in layer_def:
                     node.setItemVisibilityChecked(layer_def['visibility'])
                 nodes_to_export = [node]
-=======
-            _set_layer_transparency(out_layer, layer_def)
-            _export_qlr_with_visibility(out_layer, layer_def, out_file)
->>>>>>> f2b58314
 
         elif layer_type == 'CIMAnnotationLayer':
             print("Annotation layers are unsupported")
