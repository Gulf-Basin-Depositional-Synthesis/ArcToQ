"""Converts ArcGIS Pro layer files (.lyrx) to QGIS layer files (.qlr)."""

import json
import os
from pathlib import Path
import re
import io
import tempfile

from qgis.core import (
    QgsApplication,
    QgsVectorLayer,
    QgsRasterLayer,
    QgsMapLayer,
    QgsVirtualLayerDefinition,
    QgsLayerDefinition,
    QgsReadWriteContext,
    QgsLayerTreeGroup,
    QgsProject,
    QgsDataSourceUri,
    QgsVectorLayerTemporalProperties,
    QgsVectorLayerJoinInfo,
    Qgis
)


from arc_to_q.converters.vector.vector_renderer import VectorRenderer
from arc_to_q.converters.label_converter import set_labels
from arc_to_q.converters.raster.raster_renderer import (
    apply_raster_symbology,
    switch_to_relative_path,
)



def _open_lyrx(lyrx):
    with open(lyrx, 'r', encoding='utf-8') as f:
        data = json.load(f)

    layers = data.get("layers", [])
    if len(layers) != 1:
        raise Exception(f"Unexpected number of layers found: {len(layers)}")

    return data


def _parse_definition_query(layer_def: dict):
    """
    Parses the definition query (or "subset string") into a valid one for a QGIS layer.

    Example ArcGIS Pro queries from the LYRX JSON:
        "Unit_Id" = 22
        "WellData_UnitThk" <> -9999 AND "WellData_Unit_Id" = 22
        [FeatureName] = 'LK_Boundary'

    Example QGIS equivalents (including pipe delimiter for source URI):
        |subset=Unit_Id = 22
        |subset="WellData_UnitThk" != -9999 AND "WellData_Unit_Id" = 22
        |subset=FeatureName = 'LK_Boundary'

    Args:
        layer_def (dict): The parsed JSON dictionary of an ArcGIS layer definition.

    Returns:
        str: The QGIS-compatible definition query string, or an empty string if none,
             including the leading "|subset=" part.
    """
    feature_table = layer_def.get("featureTable", {})
    definition_query = feature_table.get("definitionExpression", "").strip()

    if definition_query:
        # Replace ArcGIS-style operators with QGIS-compatible ones
        # ArcGIS uses '<>' for 'not equal', QGIS uses '!='
        qgis_query = definition_query.replace("<>", "!=")

        # Remove any square brackets around field names
        qgis_query = qgis_query.replace("[", "").replace("]", "")
        # Return the query string with the pipe delimiter for QGIS
        return f"|subset={qgis_query}"
    return ""

def _parse_xml_dataconnection(xml_string: str) -> dict | None:
    """
    Parses complex XML data connection strings to extract raster path and dataset.

    Some .lyrx files, especially those involving raster functions or complex sources,
    store the data connection as a nested XML string instead of a simple dictionary.
    This function attempts to extract the key workspace and dataset information
    using several regular expression patterns.

    Args:
        xml_string (str): The XML content from the 'dataConnection' or 'dataset' field.

    Returns:
        dict | None: A dictionary with 'workspaceConnectionString', 'dataset', 'workspaceFactory',
                      and 'datasetType' keys, or None if parsing fails.
    """
    # Method 1: Look for a standard CIMDataConnection format within the XML.
    ws_match = re.search(r"<WorkspaceConnectionString>DATABASE=([^<]+)</WorkspaceConnectionString>", xml_string)
    dataset_match = re.search(r"<Dataset>([^<]+)</Dataset>", xml_string)
    if ws_match and dataset_match:
        path = ws_match.group(1).strip().rstrip(';')
        dataset = dataset_match.group(1).strip()
        return {
            "workspaceConnectionString": f"DATABASE={path}",
            "dataset": dataset,
            "workspaceFactory": "Raster",
            "datasetType": "esriDTRasterDataset"
        }

    # Method 2: Handle complex nested XML (e.g., XmlRasterDataset with GeometricFunction).
    # This format often buries the true path and filename in different tags.
    if "XmlRasterDataset" in xml_string:
        path_match = re.search(r"<PathName>([^<]+)</PathName>", xml_string)
        # The actual filename is often in a <Name> tag inside a RasterDatasetName section.
        raster_section_match = re.search(
            r"RasterDatasetName[^>]*>.*?<Name>([^<]+\.(?:png|tif|tiff|jpg|jpeg|img|sid|ecw))</Name>",
            xml_string,
            re.IGNORECASE | re.DOTALL
        )
        if path_match and raster_section_match:
            path = path_match.group(1).strip()
            dataset = raster_section_match.group(1).strip()
            return {
                "workspaceConnectionString": f"DATABASE={path}",
                "dataset": dataset,
                "workspaceFactory": "Raster",
                "datasetType": "esriDTRasterDataset"
            }

    # Method 3: Fallback to find any path and a plausible-looking dataset name.
    path_match = re.search(r"<PathName>([^<]+)</PathName>", xml_string)
    name_matches = re.findall(r"<Name>([^<]+)</Name>", xml_string)
    dataset = None
    for name in name_matches:
        # Skip names that are likely function types.
        if not any(word in name.lower() for word in ['function', 'geometric', 'transform']):
            # Check if it looks like a filename (has a common image extension).
            if '.' in name and any(name.lower().endswith(ext) for ext in ['.png', '.tif', '.tiff', '.jpg', '.jpeg', '.img', '.sid', '.ecw']):
                dataset = name.strip()
                break # Found a suitable dataset name

    if path_match and dataset:
        path = path_match.group(1).strip()
        return {
            "workspaceConnectionString": f"DATABASE={path}",
            "dataset": dataset,
            "workspaceFactory": "Raster",
            "datasetType": "esriDTRasterDataset"
        }

    return None

def _make_uris(in_folder, conn_str, factory, dataset, dataset_type, def_query, out_file):
<<<<<<< HEAD
=======
    """Helper to build absolute/relative URIs and determine provider type.
    
    Args:
        in_folder (str): Path to the folder containing the .lyrx file.
        conn_str (str): The workspace connection string from the .lyrx file.
        factory (str): The workspace factory type (e.g. "FileGDB", "Shapefile").
        dataset (str): The dataset name (e.g. feature class or table name).
        dataset_type (str): The dataset type (e.g. "esriDTRasterDataset", "esriDTFeatureClass").
        def_query (str): The definition query string to append to the URI (or empty string).
            The query should already be in QGIS-compatible format, including the leading "|subset=".
        out_file (str): Path to the converted QGIS .qlr file.
    Returns:
        tuple: (abs_uri, rel_uri)
          - abs_uri: Absolute QGIS URI for the dataset
          - rel_uri: Relative QGIS URI for the dataset
        tuple: (abs_uri, rel_uri, provider)
    """
    # --- Handle Web Feature Services ---
    if factory == "FeatureService":
        # Strip 'URL=' prefix if present
        url = conn_str.replace("URL=", "").strip()
        
        # Construct the base URL (Service + Layer ID)
        if url.endswith("/"):
            base_url = f"{url}{dataset}"
        else:
            base_url = f"{url}/{dataset}"
            
        # Create a proper QGIS URI for the 'arcgisfeatureserver' provider.
        # It expects a string like: "url='https://.../MapServer/1' crs='...'"
        ds_uri = QgsDataSourceUri()
        ds_uri.setParam("url", base_url)
        
        # If you had a definition query, you might set it here too, but for now
        # we return the URI string. The provider often handles SQL via 'sql=' param
        # but standard QGIS subset strings might not apply directly without loading.
        
        uri = ds_uri.uri()
        return uri, uri, "arcgisfeatureserver"

    # --- Handle Local Files ---
>>>>>>> a178685a
    if "=" in conn_str:
        _, raw_path = conn_str.split("=", 1)
    else:
        raw_path = conn_str

    lyrx_dir = Path(in_folder)
<<<<<<< HEAD
    
    # Build absolute path
    abs_path = (lyrx_dir / raw_path).absolute()
    abs_path = Path(os.path.normpath(str(abs_path)))  # <-- ADD THIS LINE
    
    # If the path starts with a UNC path on Windows, try to get it back to a drive letter
    if os.name == 'nt' and str(abs_path).startswith('\\\\'):
        if len(in_folder) > 1 and in_folder[1] == ':':
            drive = in_folder[0:2]
            abs_path = Path(drive) / raw_path
            abs_path = abs_path.absolute()
            abs_path = Path(os.path.normpath(str(abs_path)))  # <-- ADD THIS LINE

    # Absolute URI - use forward slashes consistently
=======
    abs_path = (lyrx_dir / raw_path).resolve()

    provider = "ogr" # Default to OGR for vector files

    # Absolute URI
>>>>>>> a178685a
    if factory == "FileGDB":
        if dataset_type == "esriDTFeatureClass" or dataset_type == "esriDTTable":
            abs_uri = f"{abs_path.as_posix()}|layername={dataset}"
        elif dataset_type == "esriDTRasterDataset":
<<<<<<< HEAD
            abs_uri = f"{abs_path.as_posix()}/{dataset}"
        else:
            raise NotImplementedError(f"Unsupported FileGDB dataset type: {dataset_type}")
    else:
        abs_uri = f"{abs_path.as_posix()}/{dataset}"

    # Relative URI
    out_dir = Path(out_file).parent.absolute()
    out_dir = Path(os.path.normpath(str(out_dir)))  # <-- ADD THIS LINE
    
    try:
        rel_path = Path(os.path.relpath(abs_path, start=out_dir))
    except ValueError:
        rel_path = abs_path
    
=======
            abs_uri = os.path.join(abs_path.as_posix(), dataset)
            provider = "gdal"
        else:
            raise NotImplementedError(f"Unsupported FileGDB dataset type: {dataset_type}")
    else:
        # Shapefiles, Rasters, etc.
        abs_uri = os.path.join(abs_path.as_posix(), dataset)
        if dataset_type == "esriDTRasterDataset":
            provider = "gdal"

    # Relative URI
    out_dir = Path(out_file).parent.resolve()
    try:
        rel_path = Path(os.path.relpath(abs_path, start=out_dir))
    except ValueError:
        # If paths are on different drives, relpath fails. Fallback to absolute.
        rel_path = abs_path

>>>>>>> a178685a
    if factory == "FileGDB":
        if dataset_type == "esriDTFeatureClass" or dataset_type == "esriDTTable":
            rel_uri = f"{rel_path.as_posix()}|layername={dataset}"
        elif dataset_type == "esriDTRasterDataset":
            rel_uri = f"{rel_path.as_posix()}/{dataset}"
        else:
            raise NotImplementedError(f"Unsupported FileGDB dataset type: {dataset_type}")
    else:
        rel_uri = f"{rel_path.as_posix()}/{dataset}"

    if dataset_type == "esriDTFeatureClass":
        if factory == "Shapefile":
            if not rel_uri.lower().endswith(".shp"):
                rel_uri += ".shp"
            if not abs_uri.lower().endswith(".shp"):
                abs_uri += ".shp"

        if def_query:
            abs_uri += def_query
            rel_uri += def_query

    return abs_uri, rel_uri, provider


def _parse_source(in_folder, data_connection, def_query, out_file):
    """Build both absolute and relative QGIS-friendly URIs for a dataset.
    
    Handles both direct feature class connections and joined tables.
    
    Args:
        in_folder (str): Path to the folder containing the .lyrx file.
        data_connection (dict): The data connection info from the .lyrx file.
        def_query (str): The definition query string to append to the URI (or empty string).
            The query should already be in QGIS-compatible format, including the leading "|subset=".
        out_file (str): Path to the converted QGIS .qlr file.
    Returns:
        tuple: (abs_uri, rel_uri, join_info)
          - abs_uri: Absolute QGIS URI for the base dataset
          - rel_uri: Relative QGIS URI for the base dataset
          - join_info: dict describing join (or None if not a join)
        tuple: ( (abs_uri, rel_uri, provider), join_info )
    """
    factory = data_connection.get("workspaceFactory")
    conn_str = data_connection.get("workspaceConnectionString", "")
    dataset = data_connection.get("dataset")
    dataset_type = data_connection.get("datasetType")

    # --- Handle direct connections (FileGDB, Shapefile, Raster) ---
    if factory and conn_str and dataset:
        return _make_uris(in_folder, conn_str, factory, dataset, dataset_type, def_query, out_file), None

    # --- Handle table join (CIMRelQueryTableDataConnection) ---
    if data_connection.get("type") == "CIMRelQueryTableDataConnection":
        if def_query:
            raise NotImplementedError("Definition queries on joined layers are not yet supported.")

        source = data_connection.get("sourceTable", {})
        dest = data_connection.get("destinationTable", {})

        (abs_uri, rel_uri, src_provider), _ = _parse_source(in_folder, source, "", out_file)
        (abs_table_uri, rel_table_uri, dest_provider), _ = _parse_source(in_folder, dest, "", out_file)

        join_info = {
            "primaryKey": data_connection.get("primaryKey"),
            "foreignKey": data_connection.get("foreignKey"),
            "joinType": data_connection.get("joinType", "esriLeftOuterJoin"),
            "destinationAbs": abs_table_uri,
            "destinationRel": rel_table_uri,
            "destinationName": dest.get("dataset"),
            "sourceProvider": src_provider,
            "destinationProvider": dest_provider
        }

        return (abs_uri, rel_uri, src_provider), join_info

    raise NotImplementedError(f"Unsupported dataConnection type: {data_connection.get('type')}")


def _set_layer_transparency(layer: QgsMapLayer, layer_def: dict):
    """Set the transparency for a QGIS layer based on the ArcGIS layer definition."""
    transparency = layer_def.get("transparency", 0)
    if transparency:
        layer.setOpacity(1 - (transparency / 100.0))


def _set_scale_visibility(layer: QgsMapLayer, layer_def: dict):
    """Set the scale visibility for a QGIS layer based on the ArcGIS layer definition."""
    scale_opts = layer_def.get("layerScaleVisibilityOptions", {})
    if scale_opts:
        if scale_opts.get("type") != "CIMLayerScaleVisibilityOptions":
            raise Exception(f"Unexpected layer scale visibility options type: {scale_opts.get('type')}")
        if "showLayerAtAllScales" in scale_opts and scale_opts["showLayerAtAllScales"] is True:
            # Show layer at all scales, so no action needed
            return

    # Not showing at all scales, so set min/max if defined
    min_scale = layer_def.get("minScale", 0)
    max_scale = layer_def.get("maxScale", 0)
    if min_scale == 0 and max_scale == 0:
        # No scale limits defined, so no action needed
        return

    layer.setScaleBasedVisibility(True)
    layer.setMinimumScale(min_scale)
    layer.setMaximumScale(max_scale)

def _set_temporal_properties(layer: QgsVectorLayer, layer_def: dict):
    """
    Configures the temporal properties of a layer based on ArcGIS time definitions.
    This enables the use of the QGIS Temporal Controller.
    """
    feature_table = layer_def.get("featureTable", {})
    time_fields = feature_table.get("timeFields", {})
    
    if not time_fields:
        return

    # Parse fields from JSON
    start_field = time_fields.get("startTimeField")
    end_field = time_fields.get("endTimeField")

    if start_field:
        tprops = layer.temporalProperties()
        
        # Enable temporal support for this layer
        tprops.setIsActive(True)
        
        if end_field:
            # Mode: Start and End fields
            tprops.setMode(Qgis.VectorTemporalMode.FeatureDateTimeStartAndEndFromFields)
            tprops.setEndField(end_field)
        else:
            # Mode: Single field (Instant)
            tprops.setMode(Qgis.VectorTemporalMode.FeatureDateTimeInstantFromField)
            
        tprops.setStartField(start_field)
        print(f"Enabled temporal properties for '{layer.name()}'. Start: {start_field}, End: {end_field}")


def _set_metadata(layer: QgsVectorLayer, layer_def: dict):
    """
    Sets the metadata for a QGIS layer based on the ArcGIS layer definition.

    Args:
        layer (QgsVectorLayer): The in-memory QGIS layer object to modify.
        layer_def (dict): The parsed JSON dictionary of an ArcGIS layer definition.
    """
    md = layer.metadata()
    title = layer_def.get("name", "")
    if title:
        md.setTitle(title)

    if layer_def.get("useSourceMetadata", False) == False:
        attribution = layer_def.get("attribution", "")
        description = layer_def.get("description", "")
        if attribution:
            md.setRights([attribution])
        if description:
            md.setAbstract(description)
    else:
        attribution = ""
        description = ""

    if attribution or description or title:
        layer.setMetadata(md)


def _set_display_field(layer: QgsVectorLayer, layer_def: dict):
    """
    Sets the display field (or "Display Name") for a QGIS layer.

    In ArcGIS Pro, the "display field" controls what text is shown when using
    the Identify tool. In QGIS, this is called the "Display Name".

    Args:
        layer (QgsVectorLayer): The in-memory QGIS layer object to modify.
        layer_def (dict): The parsed JSON dictionary of an ArcGIS layer definition.
    """
    # In the LYRX JSON, the display field is usually under featureTable
    feature_table = layer_def.get("featureTable", {})
    display_field = feature_table.get("displayField")

    if display_field and layer:
        layer.setDisplayExpression(f'"{display_field}"')


def _set_field_aliases_and_visibility(layer: QgsVectorLayer, layer_def: dict):
    """
    Sets field aliases and visibility for a QGIS layer based on the ArcGIS layer definition.

    Args:
        layer (QgsVectorLayer): The in-memory QGIS layer object to modify.
        layer_def (dict): The parsed JSON dictionary of an ArcGIS layer definition.
    """
    feature_table = layer_def.get("featureTable", {})
    fields_info = feature_table.get("fieldDescriptions", [])

    if not fields_info or not layer:
        return

    # Build a mapping of field name to alias and visibility
    alias_map = {}
    visible_fields = set()
    for field in fields_info:
        name = field.get("fieldName")
        alias = field.get("alias", name)
        visible = field.get("visible", True)
        if name:
            alias_map[name] = alias
            if visible:
                visible_fields.add(name)

    # Apply aliases
    for idx, qgs_field in enumerate(layer.fields()):
        field_name = qgs_field.name()
        if field_name in alias_map:
            layer.setFieldAlias(idx, alias_map[field_name])

    # Configure attribute table visibility
    table_config = layer.attributeTableConfig()
    new_columns = []

    for col in table_config.columns():
        field_name = col.name
        if field_name:  # skip empty/system columns
            col.hidden = field_name not in visible_fields
        new_columns.append(col)

    table_config.setColumns(new_columns)
    layer.setAttributeTableConfig(table_config)

def _convert_feature_layer(in_folder, layer_def, out_file, project):
    layer_name = layer_def['name']
    f_table = layer_def["featureTable"]
    if f_table["type"] != "CIMFeatureTable":
        raise Exception(f"Unexpected feature table type: {f_table['type']}")

    # Parse source: returns (abs_uri, rel_uri, provider), join_info
    def_query = _parse_definition_query(layer_def)
    (abs_uri, rel_uri, provider), join_info = _parse_source(in_folder, f_table["dataConnection"], def_query, out_file)

    # 1. Always load the primary layer directly first
    #print(f"Loading layer '{layer_name}' with provider '{provider}' at {abs_uri}")
    layer = QgsVectorLayer(abs_uri, layer_name, provider)

    if not layer.isValid():
        raise RuntimeError(f"Layer failed to load: {layer_name} {abs_uri} (Provider: {provider})")

    # Relative path fallback (for OGR)
    if provider == "ogr":
        test_layer = QgsVectorLayer(rel_uri, f"test_{layer_name}", "ogr")
        if test_layer.isValid():
            layer.setDataSource(rel_uri, layer.name(), layer.providerType())
            if not layer.isValid():
                layer = QgsVectorLayer(abs_uri, layer_name, "ogr")

    # Add main layer to project (Registry only, not Legend/Tree yet)
    project.addMapLayer(layer, False)

    # 2. Apply join if present
    join_layer = None
    if join_info:
        #print(f"  Applying native join to '{join_info['destinationName']}'...")

        join_table_uri = join_info["destinationAbs"]
        join_table_name = join_info['destinationName']
        join_provider = join_info.get("destinationProvider", "ogr")

        join_layer = QgsVectorLayer(join_table_uri, join_table_name, join_provider)

        if join_layer.isValid():
            # Add join layer to project (Registry only)
            project.addMapLayer(join_layer, False)

            # Create and apply the join
            qgs_join = QgsVectorLayerJoinInfo()
            qgs_join.setJoinLayer(join_layer)
            qgs_join.setJoinFieldName(join_info['foreignKey'])
            qgs_join.setTargetFieldName(join_info['primaryKey'])
            qgs_join.setUsingMemoryCache(True)
            qgs_join.setPrefix('') 
            qgs_join.setJoinLayerId(join_layer.id()) # Critical for persistence

            layer.addJoin(qgs_join)
            layer.updateFields() # Critical for Identify tool
        else:
            print(f"  WARNING: Failed to load join table: {join_table_uri}")

    # Set other layer properties
    _set_display_field(layer, layer_def)
    renderer_factory = VectorRenderer()
    qgis_renderer = renderer_factory.create_renderer(layer_def.get("renderer", {}), layer, full_layer_def=layer_def)
    layer.setRenderer(qgis_renderer)
    _set_field_aliases_and_visibility(layer, layer_def)
    set_labels(layer, layer_def)
    _set_temporal_properties(layer, layer_def)

    if not layer.isValid():
        raise RuntimeError(f"Layer became invalid after setting properties: {layer_name}")

    # Return both layers so the caller can add them to the layer tree/QLR
    return layer, join_layer


def _convert_raster_layer(in_folder, layer_def, out_file, project):
    """
    Creates a QgsRasterLayer from a CIMRasterLayer definition.

    This function is designed to handle various formats for the 'dataConnection'
    in a .lyrx file. It can be a standard dictionary or a complex XML string,
    which is common for rasters with functions applied. It parses the connection,
    builds the source URI, creates the QGIS layer, and applies symbology.
    Args:
        in_folder (str): The directory of the input .lyrx file.
        layer_def (dict): The layer definition dictionary from the parsed .lyrx JSON.
        out_file (str): The path for the output .qlr file.
        project (QgsProject): The active QgsProject instance.
    Returns:
        QgsRasterLayer: The created and configured QGIS raster layer.
    Raises:
        RuntimeError: If the data connection is missing or cannot be parsed, or if the
                      raster layer fails to load.
    """
    layer_name = layer_def.get("name", "Raster")
    data_connection = layer_def.get("dataConnection")

    if not data_connection:
        raise RuntimeError(f"Raster layer '{layer_name}' is missing the 'dataConnection' definition.")

    if isinstance(data_connection, str):
        parsed_connection = _parse_xml_dataconnection(data_connection)
        if not parsed_connection:
            raise RuntimeError(f"Failed to parse XML data connection for raster layer: {layer_name}")
        data_connection = parsed_connection
    elif isinstance(data_connection, dict):
        dataset_value = data_connection.get('dataset', '')
        if isinstance(dataset_value, str) and '<' in dataset_value:
            parsed_connection = _parse_xml_dataconnection(dataset_value)
            if parsed_connection:
                if 'workspaceConnectionString' in data_connection and parsed_connection.get('workspaceConnectionString') in (None, 'DATABASE='):
                    parsed_connection['workspaceConnectionString'] = data_connection['workspaceConnectionString']
                data_connection = parsed_connection
            else:
                 raise RuntimeError(f"Failed to parse XML in 'dataset' field for raster layer: {layer_name}")

    if not isinstance(data_connection, dict):
        raise RuntimeError(f"Unexpected data_connection type: {type(data_connection)} for layer {layer_name}")

    data_connection = {k[0].lower() + k[1:]: v for k, v in data_connection.items()}

    # Unpack the new 3-item tuple (abs, rel, provider), ignoring provider for now as we default to gdal
    (abs_uri, rel_uri, provider), _ = _parse_source(in_folder, data_connection, "", out_file)

    gdal_log_file = os.environ.get('CPL_LOG')
    os.environ['CPL_LOG'] = os.devnull
    rlayer = None

    # Use the detected provider if possible, otherwise fallback to gdal
    raster_provider = provider if provider else "gdal"
    
    try:
        rlayer = QgsRasterLayer(abs_uri, layer_name, raster_provider)
    finally:
        if gdal_log_file:
            os.environ['CPL_LOG'] = gdal_log_file
        else:
            os.environ.pop('CPL_LOG', None)

    if not rlayer or not rlayer.isValid():
        error_msg = f"Raster layer failed to load: {layer_name}"
        if os.path.exists(abs_uri):
            error_msg += f"\nFile exists at '{abs_uri}' but GDAL could not open it. Check format or permissions."
        else:
            error_msg += f"\nFile not found at '{abs_uri}'."
        raise RuntimeError(error_msg)

    # Switch path (only for file-based gdal layers)
    if raster_provider == "gdal":
        try:
            test_layer = QgsRasterLayer(rel_uri, "test", "gdal")
            if test_layer.isValid():
                switch_to_relative_path(rlayer, rel_uri)
        except Exception as e:
            print(f"Warning: Could not set relative path for raster layer '{layer_name}'; using absolute path in QLR. Error: {e}")

    apply_raster_symbology(rlayer, layer_def)

    project.addMapLayer(rlayer, False)
    return rlayer

def _convert_group_layer(in_folder, group_layer_def, lyrx_json, out_file, project):
    """
    Recursively processes a group layer and its children.
    """
    group_name = group_layer_def.get('name', 'group')
    group_node = QgsLayerTreeGroup(group_name)

    # Set visibility and expanded state for the group itself
    group_node.setItemVisibilityChecked(bool(group_layer_def.get("visibility", True)))
    group_node.setExpanded(bool(group_layer_def.get("expanded", False)))

    # Process child layers
    for member_uri in group_layer_def.get("layers", []):
        member_def = next((ld for ld in lyrx_json.get("layerDefinitions", []) if ld.get("uRI") == member_uri), None)
        if not member_def:
            continue

        layer_type = member_def.get("type")
        if layer_type == "CIMGroupLayer":
            child_group = _convert_group_layer(in_folder, member_def, lyrx_json, out_file, project)
            group_node.addChildNode(child_group)

        elif layer_type == "CIMFeatureLayer":
            child_layer, child_join_layer = _convert_feature_layer(in_folder, member_def, out_file, project)
            
            _set_metadata(child_layer, member_def)
            _set_scale_visibility(child_layer, member_def)
            _set_layer_transparency(child_layer, member_def)
            
            # Add main layer to group
            node = group_node.addLayer(child_layer)
            if node:
                node.setItemVisibilityChecked(bool(member_def.get("visibility", True)))
                node.setExpanded(bool(member_def.get("expanded", False)))
            
            # Add join layer to group (hidden) so it exports to QLR
            if child_join_layer:
                join_node = group_node.addLayer(child_join_layer)
                join_node.setItemVisibilityChecked(False)
                join_node.setExpanded(False)

        elif layer_type == 'CIMRasterLayer':
            child_layer = _convert_raster_layer(in_folder, member_def, out_file, project)
            _set_metadata(child_layer, member_def)
            _set_scale_visibility(child_layer, member_def)
            _set_layer_transparency(child_layer, member_def)
            node = group_node.addLayer(child_layer)
            if node:
                node.setItemVisibilityChecked(bool(member_def.get("visibility", True)))
                node.setExpanded(bool(member_def.get("expanded", False)))

    return group_node

def convert_lyrx(in_lyrx, out_folder=None, qgs=None):
    """Convert an ArcGIS Pro .lyrx file to a QGIS .qlr file"""
    print(f"Converting {in_lyrx}...")
    if not out_folder:
        out_folder = os.path.dirname(in_lyrx)
    in_folder = os.path.abspath(os.path.dirname(in_lyrx))
    out_file = os.path.join(out_folder, os.path.basename(in_lyrx).replace(".lyrx", ".qlr"))
    
    manage_qgs = qgs is None
    if manage_qgs:
        qgs = QgsApplication([], False)
        qgs.initQgis()

    project = QgsProject.instance()

    try:
        lyrx = _open_lyrx(in_lyrx)
        if len(lyrx["layers"]) != 1:
            raise Exception(f"Unexpected number of layers found: {len(lyrx['layers'])}")

        layer_uri = lyrx["layers"][0]
        layer_def = next((ld for ld in lyrx.get("layerDefinitions", []) if ld.get("uRI") == layer_uri), {})
        
        layer_type = layer_def.get("type")
        nodes_to_export = []
        
        if layer_type == "CIMGroupLayer":
            root_node = _convert_group_layer(in_folder, layer_def, lyrx, out_file, project)
            nodes_to_export = [root_node]

        elif layer_type == "CIMFeatureLayer":
            out_layer, join_layer = _convert_feature_layer(in_folder, layer_def, out_file, project)
            _set_metadata(out_layer, layer_def)
            _set_scale_visibility(out_layer, layer_def)
            _set_layer_transparency(out_layer, layer_def)

            # Add to root tree manually (since we removed it from _convert_feature_layer)
            root = QgsProject.instance().layerTreeRoot()
            node = root.addLayer(out_layer)
            if node:
                if 'visibility' in layer_def:
                    node.setItemVisibilityChecked(layer_def['visibility'])
                nodes_to_export.append(node)
            
            # Add join layer to root tree (hidden) so it exports
            if join_layer:
                join_node = root.addLayer(join_layer)
                join_node.setItemVisibilityChecked(False)
                nodes_to_export.append(join_node)
                                
        elif layer_type == 'CIMRasterLayer':
            out_layer = _convert_raster_layer(in_folder, layer_def, out_file, project)
            _set_metadata(out_layer, layer_def)
            _set_scale_visibility(out_layer, layer_def)
            _set_layer_transparency(out_layer, layer_def)
            
            root = QgsProject.instance().layerTreeRoot()
            node = root.addLayer(out_layer)
            
            if node:
                if 'visibility' in layer_def:
                    node.setItemVisibilityChecked(layer_def['visibility'])
                nodes_to_export = [node]

        elif layer_type == 'CIMAnnotationLayer':
            print("Annotation layers are unsupported")
            return
        else:
            raise Exception(f"Unhandled layer type: {layer_type}")

        # Export the QLR including the layer tree node(s)
        if nodes_to_export:
            with tempfile.NamedTemporaryFile(mode='w', suffix='.qlr', delete=False, encoding='utf-8') as temp_file:
                temp_path = temp_file.name
            
            try:
                ok, error_message = QgsLayerDefinition.exportLayerDefinition(temp_path, nodes_to_export)
                
                if not ok:
                    raise RuntimeError(f"Failed to export layer definition: {error_message}")
                
                with open(temp_path, 'r', encoding='utf-8') as f:
                    qlr_content = f.read()
                
                final_qlr_content = VectorRenderer().post_process_qlr_for_symbol_levels(qlr_content, layer_def)
                
                with open(out_file, 'w', encoding='utf-8') as f:
                    f.write(final_qlr_content)
                
            finally:
                # Clean up the temporary file
                if os.path.exists(temp_path):
                    os.remove(temp_path)

        print(f"Successfully converted {in_lyrx} to {out_file}")
    except Exception as e:
        print(f"Error converting LYRX: {e}")
        raise
    finally:
        project.clear() # Clear the project instance for the next run
        if manage_qgs:
            qgs.exitQgis()


if __name__ == "__main__":
    output_folder = r""
    in_lyrx = r""

    try:
        qgs = QgsApplication([], False)
        qgs.initQgis()

        convert_lyrx(in_lyrx, output_folder, qgs)
    except Exception as e:
        print(f"Error converting LYRX: {e}")
    finally:
        qgs.exitQgis()<|MERGE_RESOLUTION|>--- conflicted
+++ resolved
@@ -152,8 +152,6 @@
     return None
 
 def _make_uris(in_folder, conn_str, factory, dataset, dataset_type, def_query, out_file):
-<<<<<<< HEAD
-=======
     """Helper to build absolute/relative URIs and determine provider type.
     
     Args:
@@ -195,56 +193,21 @@
         return uri, uri, "arcgisfeatureserver"
 
     # --- Handle Local Files ---
->>>>>>> a178685a
     if "=" in conn_str:
         _, raw_path = conn_str.split("=", 1)
     else:
         raw_path = conn_str
 
     lyrx_dir = Path(in_folder)
-<<<<<<< HEAD
-    
-    # Build absolute path
-    abs_path = (lyrx_dir / raw_path).absolute()
-    abs_path = Path(os.path.normpath(str(abs_path)))  # <-- ADD THIS LINE
-    
-    # If the path starts with a UNC path on Windows, try to get it back to a drive letter
-    if os.name == 'nt' and str(abs_path).startswith('\\\\'):
-        if len(in_folder) > 1 and in_folder[1] == ':':
-            drive = in_folder[0:2]
-            abs_path = Path(drive) / raw_path
-            abs_path = abs_path.absolute()
-            abs_path = Path(os.path.normpath(str(abs_path)))  # <-- ADD THIS LINE
-
-    # Absolute URI - use forward slashes consistently
-=======
     abs_path = (lyrx_dir / raw_path).resolve()
 
     provider = "ogr" # Default to OGR for vector files
 
     # Absolute URI
->>>>>>> a178685a
     if factory == "FileGDB":
         if dataset_type == "esriDTFeatureClass" or dataset_type == "esriDTTable":
             abs_uri = f"{abs_path.as_posix()}|layername={dataset}"
         elif dataset_type == "esriDTRasterDataset":
-<<<<<<< HEAD
-            abs_uri = f"{abs_path.as_posix()}/{dataset}"
-        else:
-            raise NotImplementedError(f"Unsupported FileGDB dataset type: {dataset_type}")
-    else:
-        abs_uri = f"{abs_path.as_posix()}/{dataset}"
-
-    # Relative URI
-    out_dir = Path(out_file).parent.absolute()
-    out_dir = Path(os.path.normpath(str(out_dir)))  # <-- ADD THIS LINE
-    
-    try:
-        rel_path = Path(os.path.relpath(abs_path, start=out_dir))
-    except ValueError:
-        rel_path = abs_path
-    
-=======
             abs_uri = os.path.join(abs_path.as_posix(), dataset)
             provider = "gdal"
         else:
@@ -263,7 +226,6 @@
         # If paths are on different drives, relpath fails. Fallback to absolute.
         rel_path = abs_path
 
->>>>>>> a178685a
     if factory == "FileGDB":
         if dataset_type == "esriDTFeatureClass" or dataset_type == "esriDTTable":
             rel_uri = f"{rel_path.as_posix()}|layername={dataset}"
@@ -286,7 +248,6 @@
             rel_uri += def_query
 
     return abs_uri, rel_uri, provider
-
 
 def _parse_source(in_folder, data_connection, def_query, out_file):
     """Build both absolute and relative QGIS-friendly URIs for a dataset.
